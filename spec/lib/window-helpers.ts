--- conflicted
+++ resolved
@@ -1,11 +1,6 @@
 import { expect } from 'chai';
-<<<<<<< HEAD
 import { BaseWindow, BrowserWindow } from 'electron/main';
-import { emittedOnce } from './events-helpers';
-=======
-import { BrowserWindow } from 'electron/main';
 import { once } from 'events';
->>>>>>> ed7b5c44
 
 async function ensureWindowIsClosed (window: BaseWindow | null) {
   if (window && !window.isDestroyed()) {
