// Copyright (c) 2014 GitHub, Inc.
// Use of this source code is governed by the MIT license that can be
// found in the LICENSE file.

// FIXME(ckerr) this incorrect #include order is a temporary
// fix to unblock the roll. Will fix in an upgrade followup.
#include "ui/base/ozone_buildflags.h"
#if BUILDFLAG(IS_OZONE_X11)
#include "ui/base/x/x11_util.h"
#endif

#include "shell/browser/native_window_views.h"

#if BUILDFLAG(IS_WIN)
#include <dwmapi.h>
#include <wrl/client.h>
#endif

#include <memory>
#include <utility>
#include <vector>

#include "base/containers/contains.h"
#include "base/memory/raw_ptr.h"
#include "base/stl_util.h"
#include "base/strings/utf_string_conversions.h"
#include "content/public/browser/browser_thread.h"
#include "content/public/browser/desktop_media_id.h"
#include "shell/browser/api/electron_api_web_contents.h"
#include "shell/browser/ui/inspectable_web_contents.h"
#include "shell/browser/ui/views/inspectable_web_contents_view_views.h"
#include "shell/browser/ui/views/root_view.h"
#include "shell/browser/web_contents_preferences.h"
#include "shell/browser/web_view_manager.h"
#include "shell/browser/window_list.h"
#include "shell/common/electron_constants.h"
#include "shell/common/gin_converters/image_converter.h"
#include "shell/common/gin_helper/dictionary.h"
#include "shell/common/options_switches.h"
#include "ui/aura/window_tree_host.h"
#include "ui/base/hit_test.h"
#include "ui/gfx/image/image.h"
#include "ui/gfx/native_widget_types.h"
#include "ui/ozone/public/ozone_platform.h"
#include "ui/views/background.h"
#include "ui/views/controls/webview/webview.h"
#include "ui/views/widget/native_widget_private.h"
#include "ui/views/widget/widget.h"
#include "ui/views/window/client_view.h"
#include "ui/wm/core/shadow_types.h"
#include "ui/wm/core/window_util.h"

#if BUILDFLAG(IS_LINUX)
#include "base/strings/string_util.h"
#include "shell/browser/browser.h"
#include "shell/browser/linux/unity_service.h"
#include "shell/browser/ui/electron_desktop_window_tree_host_linux.h"
#include "shell/browser/ui/views/client_frame_view_linux.h"
#include "shell/browser/ui/views/frameless_view.h"
#include "shell/browser/ui/views/native_frame_view.h"
#include "shell/common/platform_util.h"
#include "ui/views/widget/desktop_aura/desktop_native_widget_aura.h"
#include "ui/views/window/native_frame_view.h"

#if BUILDFLAG(IS_OZONE_X11)
#include "shell/browser/ui/views/global_menu_bar_x11.h"
#include "shell/browser/ui/x/event_disabler.h"
#include "shell/browser/ui/x/x_window_utils.h"
#include "ui/gfx/x/atom_cache.h"
#include "ui/gfx/x/connection.h"
#include "ui/gfx/x/shape.h"
#include "ui/gfx/x/xproto.h"
#endif

#elif BUILDFLAG(IS_WIN)
#include "base/win/win_util.h"
#include "base/win/windows_version.h"
#include "content/public/common/color_parser.h"
#include "shell/browser/ui/views/win_frame_view.h"
#include "shell/browser/ui/win/electron_desktop_native_widget_aura.h"
#include "skia/ext/skia_utils_win.h"
#include "ui/base/win/shell.h"
#include "ui/display/screen.h"
#include "ui/display/win/screen_win.h"
#include "ui/gfx/color_utils.h"
#include "ui/gfx/win/msg_util.h"
#endif

namespace electron {

#if BUILDFLAG(IS_WIN)

DWM_SYSTEMBACKDROP_TYPE GetBackdropFromString(const std::string& material) {
  if (material == "none") {
    return DWMSBT_NONE;
  } else if (material == "acrylic") {
    return DWMSBT_TRANSIENTWINDOW;
  } else if (material == "mica") {
    return DWMSBT_MAINWINDOW;
  } else if (material == "tabbed") {
    return DWMSBT_TABBEDWINDOW;
  }
  return DWMSBT_AUTO;
}

// Similar to the ones in display::win::ScreenWin, but with rounded values
// These help to avoid problems that arise from unresizable windows where the
// original ceil()-ed values can cause calculation errors, since converting
// both ways goes through a ceil() call. Related issue: #15816
gfx::Rect ScreenToDIPRect(HWND hwnd, const gfx::Rect& pixel_bounds) {
  float scale_factor = display::win::ScreenWin::GetScaleFactorForHWND(hwnd);
  gfx::Rect dip_rect = ScaleToRoundedRect(pixel_bounds, 1.0f / scale_factor);
  dip_rect.set_origin(
      display::win::ScreenWin::ScreenToDIPRect(hwnd, pixel_bounds).origin());
  return dip_rect;
}

#endif

namespace {

#if BUILDFLAG(IS_WIN)
const LPCWSTR kUniqueTaskBarClassName = L"Shell_TrayWnd";

void FlipWindowStyle(HWND handle, bool on, DWORD flag) {
  DWORD style = ::GetWindowLong(handle, GWL_STYLE);
  if (on)
    style |= flag;
  else
    style &= ~flag;
  ::SetWindowLong(handle, GWL_STYLE, style);
  // Window's frame styles are cached so we need to call SetWindowPos
  // with the SWP_FRAMECHANGED flag to update cache properly.
  ::SetWindowPos(handle, 0, 0, 0, 0, 0,  // ignored
                 SWP_FRAMECHANGED | SWP_NOMOVE | SWP_NOSIZE | SWP_NOZORDER |
                     SWP_NOACTIVATE | SWP_NOOWNERZORDER);
}

gfx::Rect DIPToScreenRect(HWND hwnd, const gfx::Rect& pixel_bounds) {
  float scale_factor = display::win::ScreenWin::GetScaleFactorForHWND(hwnd);
  gfx::Rect screen_rect = ScaleToRoundedRect(pixel_bounds, scale_factor);
  screen_rect.set_origin(
      display::win::ScreenWin::DIPToScreenRect(hwnd, pixel_bounds).origin());
  return screen_rect;
}

// Chromium uses a buggy implementation that converts content rect to window
// rect when calculating min/max size, we should use the same implementation
// when passing min/max size so we can get correct results.
gfx::Size WindowSizeToContentSizeBuggy(HWND hwnd, const gfx::Size& size) {
  // Calculate the size of window frame, using same code with the
  // HWNDMessageHandler::OnGetMinMaxInfo method.
  // The pitfall is, when window is minimized the calculated window frame size
  // will be different from other states.
  RECT client_rect, rect;
  GetClientRect(hwnd, &client_rect);
  GetWindowRect(hwnd, &rect);
  CR_DEFLATE_RECT(&rect, &client_rect);
  // Convert DIP size to pixel size, do calculation and then return DIP size.
  gfx::Rect screen_rect = DIPToScreenRect(hwnd, gfx::Rect(size));
  gfx::Size screen_client_size(screen_rect.width() - (rect.right - rect.left),
                               screen_rect.height() - (rect.bottom - rect.top));
  return ScreenToDIPRect(hwnd, gfx::Rect(screen_client_size)).size();
}

#endif

[[maybe_unused]] bool IsX11() {
  return ui::OzonePlatform::GetInstance()
      ->GetPlatformProperties()
      .electron_can_call_x11;
}

class NativeWindowClientView : public views::ClientView {
 public:
  NativeWindowClientView(views::Widget* widget,
                         views::View* root_view,
                         NativeWindowViews* window)
      : views::ClientView{widget, root_view},
        window_{raw_ref<NativeWindowViews>::from_ptr(window)} {}
  ~NativeWindowClientView() override = default;

  // disable copy
  NativeWindowClientView(const NativeWindowClientView&) = delete;
  NativeWindowClientView& operator=(const NativeWindowClientView&) = delete;

  views::CloseRequestResult OnWindowCloseRequested() override {
    window_->NotifyWindowCloseButtonClicked();
    return views::CloseRequestResult::kCannotClose;
  }

 private:
  const raw_ref<NativeWindowViews> window_;
};

}  // namespace

NativeWindowViews::NativeWindowViews(const gin_helper::Dictionary& options,
                                     NativeWindow* parent)
    : NativeWindow(options, parent) {
  options.Get(options::kTitle, &title_);

  bool menu_bar_autohide;
  if (options.Get(options::kAutoHideMenuBar, &menu_bar_autohide))
    root_view_.SetAutoHideMenuBar(menu_bar_autohide);

#if BUILDFLAG(IS_WIN)
  // On Windows we rely on the CanResize() to indicate whether window can be
  // resized, and it should be set before window is created.
  options.Get(options::kResizable, &resizable_);
  options.Get(options::kMinimizable, &minimizable_);
  options.Get(options::kMaximizable, &maximizable_);

  // Transparent window must not have thick frame.
  options.Get("thickFrame", &thick_frame_);
  if (transparent())
    thick_frame_ = false;

  overlay_button_color_ = color_utils::GetSysSkColor(COLOR_BTNFACE);
  overlay_symbol_color_ = color_utils::GetSysSkColor(COLOR_BTNTEXT);

  v8::Local<v8::Value> titlebar_overlay;
  if (options.Get(options::ktitleBarOverlay, &titlebar_overlay) &&
      titlebar_overlay->IsObject()) {
    auto titlebar_overlay_obj =
        gin_helper::Dictionary::CreateEmpty(options.isolate());
    options.Get(options::ktitleBarOverlay, &titlebar_overlay_obj);

    std::string overlay_color_string;
    if (titlebar_overlay_obj.Get(options::kOverlayButtonColor,
                                 &overlay_color_string)) {
      bool success = content::ParseCssColorString(overlay_color_string,
                                                  &overlay_button_color_);
      DCHECK(success);
    }

    std::string overlay_symbol_color_string;
    if (titlebar_overlay_obj.Get(options::kOverlaySymbolColor,
                                 &overlay_symbol_color_string)) {
      bool success = content::ParseCssColorString(overlay_symbol_color_string,
                                                  &overlay_symbol_color_);
      DCHECK(success);
    }
  }

  if (title_bar_style_ != TitleBarStyle::kNormal)
    set_has_frame(false);

  // If the taskbar is re-created after we start up, we have to rebuild all of
  // our buttons.
  taskbar_created_message_ = RegisterWindowMessage(TEXT("TaskbarCreated"));
#endif

  if (enable_larger_than_screen())
    // We need to set a default maximum window size here otherwise Windows
    // will not allow us to resize the window larger than scree.
    // Setting directly to INT_MAX somehow doesn't work, so we just divide
    // by 10, which should still be large enough.
    SetContentSizeConstraints(extensions::SizeConstraints(
        gfx::Size(), gfx::Size(INT_MAX / 10, INT_MAX / 10)));

  int width = 800, height = 600;
  options.Get(options::kWidth, &width);
  options.Get(options::kHeight, &height);
  gfx::Rect bounds(0, 0, width, height);
  widget_size_ = bounds.size();

  widget()->AddObserver(this);

  views::Widget::InitParams params;
  params.ownership = views::Widget::InitParams::WIDGET_OWNS_NATIVE_WIDGET;
  params.bounds = bounds;
  params.delegate = this;
  params.type = views::Widget::InitParams::TYPE_WINDOW;
  params.remove_standard_frame = !has_frame() || has_client_frame();

  // If a client frame, we need to draw our own shadows.
  if (IsTranslucent() || has_client_frame())
    params.opacity = views::Widget::InitParams::WindowOpacity::kTranslucent;

  // The given window is most likely not rectangular since it is translucent and
  // has no standard frame, don't show a shadow for it.
  if (IsTranslucent() && !has_frame())
    params.shadow_type = views::Widget::InitParams::ShadowType::kNone;

  bool focusable;
  if (options.Get(options::kFocusable, &focusable) && !focusable)
    params.activatable = views::Widget::InitParams::Activatable::kNo;

#if BUILDFLAG(IS_WIN)
  if (parent)
    params.parent = parent->GetNativeWindow();

  params.native_widget = new ElectronDesktopNativeWidgetAura(this);
#elif BUILDFLAG(IS_LINUX)
  std::string name = Browser::Get()->GetName();
  // Set WM_WINDOW_ROLE.
  params.wm_role_name = "browser-window";
  // Set WM_CLASS.
  params.wm_class_name = base::ToLowerASCII(name);
  params.wm_class_class = name;
  // Set Wayland application ID.
  params.wayland_app_id = platform_util::GetXdgAppId();

  auto* native_widget = new views::DesktopNativeWidgetAura(widget());
  params.native_widget = native_widget;
  params.desktop_window_tree_host =
      new ElectronDesktopWindowTreeHostLinux(this, native_widget);
#endif

  widget()->Init(std::move(params));
  widget()->SetNativeWindowProperty(kElectronNativeWindowKey, this);
  SetCanResize(resizable_);

  bool fullscreen = false;
  options.Get(options::kFullscreen, &fullscreen);

  std::string window_type;
  options.Get(options::kType, &window_type);

#if BUILDFLAG(IS_LINUX)
  // Set _GTK_THEME_VARIANT to dark if we have "dark-theme" option set.
  bool use_dark_theme = false;
  if (options.Get(options::kDarkTheme, &use_dark_theme) && use_dark_theme) {
    SetGTKDarkThemeEnabled(use_dark_theme);
  }

  if (parent)
    SetParentWindow(parent);

  if (IsX11()) {
    // Before the window is mapped the SetWMSpecState can not work, so we have
    // to manually set the _NET_WM_STATE.
    std::vector<x11::Atom> state_atom_list;

    // Before the window is mapped, there is no SHOW_FULLSCREEN_STATE.
    if (fullscreen) {
      state_atom_list.push_back(x11::GetAtom("_NET_WM_STATE_FULLSCREEN"));
    }

    if (parent) {
      // Force using dialog type for child window.
      window_type = "dialog";

      // Modal window needs the _NET_WM_STATE_MODAL hint.
      if (is_modal())
        state_atom_list.push_back(x11::GetAtom("_NET_WM_STATE_MODAL"));
    }

    if (!state_atom_list.empty()) {
      auto* connection = x11::Connection::Get();
      connection->SetArrayProperty(
          static_cast<x11::Window>(GetAcceleratedWidget()),
          x11::GetAtom("_NET_WM_STATE"), x11::Atom::ATOM, state_atom_list);
    }

    // Set the _NET_WM_WINDOW_TYPE.
    if (!window_type.empty())
      SetWindowType(static_cast<x11::Window>(GetAcceleratedWidget()),
                    window_type);
  }
#endif

#if BUILDFLAG(IS_WIN)
  if (!has_frame()) {
    // Set Window style so that we get a minimize and maximize animation when
    // frameless.
    DWORD frame_style = WS_CAPTION | WS_OVERLAPPED;
    if (resizable_)
      frame_style |= WS_THICKFRAME;
    if (minimizable_)
      frame_style |= WS_MINIMIZEBOX;
    if (maximizable_)
      frame_style |= WS_MAXIMIZEBOX;
    // We should not show a frame for transparent window.
    if (!thick_frame_)
      frame_style &= ~(WS_THICKFRAME | WS_CAPTION);
    ::SetWindowLong(GetAcceleratedWidget(), GWL_STYLE, frame_style);
  }

  LONG ex_style = ::GetWindowLong(GetAcceleratedWidget(), GWL_EXSTYLE);
  if (window_type == "toolbar")
    ex_style |= WS_EX_TOOLWINDOW;
  ::SetWindowLong(GetAcceleratedWidget(), GWL_EXSTYLE, ex_style);
#endif

  if (has_frame() && !has_client_frame()) {
    // TODO(zcbenz): This was used to force using native frame on Windows 2003,
    // we should check whether setting it in InitParams can work.
    widget()->set_frame_type(views::Widget::FrameType::kForceNative);
    widget()->FrameTypeChanged();
#if BUILDFLAG(IS_WIN)
    // thickFrame also works for normal window.
    if (!thick_frame_)
      FlipWindowStyle(GetAcceleratedWidget(), false, WS_THICKFRAME);
#endif
  }

  // Default content view.
  SetContentView(new views::View());

  gfx::Size size = bounds.size();
  if (has_frame() &&
      options.Get(options::kUseContentSize, &use_content_size_) &&
      use_content_size_)
    size = ContentBoundsToWindowBounds(gfx::Rect(size)).size();

  widget()->CenterWindow(size);

#if BUILDFLAG(IS_WIN)
  // Save initial window state.
  if (fullscreen)
    last_window_state_ = ui::SHOW_STATE_FULLSCREEN;
  else
    last_window_state_ = ui::SHOW_STATE_NORMAL;
#endif

  // Listen to mouse events.
  aura::Window* window = GetNativeWindow();
  if (window)
    window->AddPreTargetHandler(this);

#if BUILDFLAG(IS_LINUX)
  // On linux after the widget is initialized we might have to force set the
  // bounds if the bounds are smaller than the current display
  SetBounds(gfx::Rect(GetPosition(), bounds.size()), false);
#endif

  SetOwnedByWidget(false);
  RegisterDeleteDelegateCallback(base::BindOnce(
      [](NativeWindowViews* window) {
        if (window->is_modal() && window->parent()) {
          auto* parent = window->parent();
          // Enable parent window after current window gets closed.
          static_cast<NativeWindowViews*>(parent)->DecrementChildModals();
          // Focus on parent window.
          parent->Focus(true);
        }

        window->NotifyWindowClosed();
      },
      this));
}

NativeWindowViews::~NativeWindowViews() {
  widget()->RemoveObserver(this);

#if BUILDFLAG(IS_WIN)
  // Disable mouse forwarding to relinquish resources, should any be held.
  SetForwardMouseMessages(false);
#endif

  aura::Window* window = GetNativeWindow();
  if (window)
    window->RemovePreTargetHandler(this);
}

void NativeWindowViews::SetGTKDarkThemeEnabled(bool use_dark_theme) {
#if BUILDFLAG(IS_LINUX)
  if (IsX11()) {
    const std::string color = use_dark_theme ? "dark" : "light";
    auto* connection = x11::Connection::Get();
    connection->SetStringProperty(
        static_cast<x11::Window>(GetAcceleratedWidget()),
        x11::GetAtom("_GTK_THEME_VARIANT"), x11::GetAtom("UTF8_STRING"), color);
  }
#endif
}

void NativeWindowViews::SetContentView(views::View* view) {
  if (content_view()) {
    root_view_.RemoveChildView(content_view());
  }
  set_content_view(view);
  focused_view_ = view;
<<<<<<< HEAD
  root_view_.GetMainView()->AddChildView(content_view());
  root_view_.Layout();
=======
  root_view_.AddChildView(content_view());
  root_view_.DeprecatedLayoutImmediately();
>>>>>>> 995f3dc1
}

void NativeWindowViews::Close() {
  if (!IsClosable()) {
    WindowList::WindowCloseCancelled(this);
    return;
  }

  widget()->Close();
}

void NativeWindowViews::CloseImmediately() {
  widget()->CloseNow();
}

void NativeWindowViews::Focus(bool focus) {
  // For hidden window focus() should do nothing.
  if (!IsVisible())
    return;

  if (focus) {
    widget()->Activate();
  } else {
    widget()->Deactivate();
  }
}

bool NativeWindowViews::IsFocused() const {
  return widget()->IsActive();
}

void NativeWindowViews::Show() {
  if (is_modal() && NativeWindow::parent() &&
      !widget()->native_widget_private()->IsVisible())
    static_cast<NativeWindowViews*>(parent())->IncrementChildModals();

  widget()->native_widget_private()->Show(GetRestoredState(), gfx::Rect());

  // explicitly focus the window
  widget()->Activate();

  NotifyWindowShow();

#if BUILDFLAG(IS_LINUX)
  if (global_menu_bar_)
    global_menu_bar_->OnWindowMapped();

  // On X11, setting Z order before showing the window doesn't take effect,
  // so we have to call it again.
  if (IsX11())
    widget()->SetZOrderLevel(widget()->GetZOrderLevel());
#endif
}

void NativeWindowViews::ShowInactive() {
  widget()->ShowInactive();

  NotifyWindowShow();

#if BUILDFLAG(IS_LINUX)
  if (global_menu_bar_)
    global_menu_bar_->OnWindowMapped();
#endif
}

void NativeWindowViews::Hide() {
  if (is_modal() && NativeWindow::parent())
    static_cast<NativeWindowViews*>(parent())->DecrementChildModals();

  widget()->Hide();

  NotifyWindowHide();

#if BUILDFLAG(IS_LINUX)
  if (global_menu_bar_)
    global_menu_bar_->OnWindowUnmapped();
#endif

#if BUILDFLAG(IS_WIN)
  // When the window is removed from the taskbar via win.hide(),
  // the thumbnail buttons need to be set up again.
  // Ensure that when the window is hidden,
  // the taskbar host is notified that it should re-add them.
  taskbar_host_.SetThumbarButtonsAdded(false);
#endif
}

bool NativeWindowViews::IsVisible() const {
#if BUILDFLAG(IS_WIN)
  // widget()->IsVisible() calls ::IsWindowVisible, which returns non-zero if a
  // window or any of its parent windows are visible. We want to only check the
  // current window.
  bool visible =
      ::GetWindowLong(GetAcceleratedWidget(), GWL_STYLE) & WS_VISIBLE;
  // WS_VISIBLE is true even if a window is miminized - explicitly check that.
  return visible && !IsMinimized();
#else
  return widget()->IsVisible();
#endif
}

bool NativeWindowViews::IsEnabled() const {
#if BUILDFLAG(IS_WIN)
  return ::IsWindowEnabled(GetAcceleratedWidget());
#elif BUILDFLAG(IS_LINUX)
  if (IsX11())
    return !event_disabler_.get();
  NOTIMPLEMENTED();
  return true;
#endif
}

void NativeWindowViews::IncrementChildModals() {
  num_modal_children_++;
  SetEnabledInternal(ShouldBeEnabled());
}

void NativeWindowViews::DecrementChildModals() {
  if (num_modal_children_ > 0) {
    num_modal_children_--;
  }
  SetEnabledInternal(ShouldBeEnabled());
}

void NativeWindowViews::SetEnabled(bool enable) {
  if (enable != is_enabled_) {
    is_enabled_ = enable;
    SetEnabledInternal(ShouldBeEnabled());
  }
}

bool NativeWindowViews::ShouldBeEnabled() const {
  return is_enabled_ && (num_modal_children_ == 0);
}

void NativeWindowViews::SetEnabledInternal(bool enable) {
  if (enable && IsEnabled()) {
    return;
  } else if (!enable && !IsEnabled()) {
    return;
  }

#if BUILDFLAG(IS_WIN)
  ::EnableWindow(GetAcceleratedWidget(), enable);
#else
  if (IsX11()) {
    views::DesktopWindowTreeHostPlatform* tree_host =
        views::DesktopWindowTreeHostLinux::GetHostForWidget(
            GetAcceleratedWidget());
    if (enable) {
      tree_host->RemoveEventRewriter(event_disabler_.get());
      event_disabler_.reset();
    } else {
      event_disabler_ = std::make_unique<EventDisabler>();
      tree_host->AddEventRewriter(event_disabler_.get());
    }
  }
#endif
}

#if BUILDFLAG(IS_LINUX)
void NativeWindowViews::Maximize() {
  if (IsVisible()) {
    widget()->Maximize();
  } else {
    widget()->native_widget_private()->Show(ui::SHOW_STATE_MAXIMIZED,
                                            gfx::Rect());
    NotifyWindowShow();
  }
}
#endif

void NativeWindowViews::Unmaximize() {
  if (IsMaximized()) {
#if BUILDFLAG(IS_WIN)
    if (transparent()) {
      SetBounds(restore_bounds_, false);
      NotifyWindowUnmaximize();
      UpdateThickFrame();
      return;
    }
#endif

    widget()->Restore();

#if BUILDFLAG(IS_WIN)
    UpdateThickFrame();
#endif
  }
}

bool NativeWindowViews::IsMaximized() const {
  if (widget()->IsMaximized()) {
    return true;
  } else {
#if BUILDFLAG(IS_WIN)
    if (transparent() && !IsMinimized()) {
      // Compare the size of the window with the size of the display
      auto display = display::Screen::GetScreen()->GetDisplayNearestWindow(
          GetNativeWindow());
      // Maximized if the window is the same dimensions and placement as the
      // display
      return GetBounds() == display.work_area();
    }
#endif

    return false;
  }
}

void NativeWindowViews::Minimize() {
  if (IsVisible())
    widget()->Minimize();
  else
    widget()->native_widget_private()->Show(ui::SHOW_STATE_MINIMIZED,
                                            gfx::Rect());
}

void NativeWindowViews::Restore() {
  widget()->Restore();

#if BUILDFLAG(IS_WIN)
  UpdateThickFrame();
#endif
}

bool NativeWindowViews::IsMinimized() const {
  return widget()->IsMinimized();
}

void NativeWindowViews::SetFullScreen(bool fullscreen) {
  if (!IsFullScreenable())
    return;

#if BUILDFLAG(IS_WIN)
  // There is no native fullscreen state on Windows.
  bool leaving_fullscreen = IsFullscreen() && !fullscreen;

  if (fullscreen) {
    last_window_state_ = ui::SHOW_STATE_FULLSCREEN;
    NotifyWindowEnterFullScreen();
  } else {
    last_window_state_ = ui::SHOW_STATE_NORMAL;
    NotifyWindowLeaveFullScreen();
  }

  // For window without WS_THICKFRAME style, we can not call SetFullscreen().
  // This path will be used for transparent windows as well.
  if (!thick_frame_) {
    if (fullscreen) {
      restore_bounds_ = GetBounds();
      auto display =
          display::Screen::GetScreen()->GetDisplayNearestPoint(GetPosition());
      SetBounds(display.bounds(), false);
    } else {
      SetBounds(restore_bounds_, false);
    }
    return;
  }

  // We set the new value after notifying, so we can handle the size event
  // correctly.
  widget()->SetFullscreen(fullscreen);

  // If restoring from fullscreen and the window isn't visible, force visible,
  // else a non-responsive window shell could be rendered.
  // (this situation may arise when app starts with fullscreen: true)
  // Note: the following must be after "widget()->SetFullscreen(fullscreen);"
  if (leaving_fullscreen && !IsVisible())
    FlipWindowStyle(GetAcceleratedWidget(), true, WS_VISIBLE);
#else
  if (IsVisible())
    widget()->SetFullscreen(fullscreen);
  else if (fullscreen)
    widget()->native_widget_private()->Show(ui::SHOW_STATE_FULLSCREEN,
                                            gfx::Rect());

  // Auto-hide menubar when in fullscreen.
  if (fullscreen) {
    menu_bar_visible_before_fullscreen_ = IsMenuBarVisible();
    SetMenuBarVisibility(false);
  } else {
    SetMenuBarVisibility(!IsMenuBarAutoHide() &&
                         menu_bar_visible_before_fullscreen_);
    menu_bar_visible_before_fullscreen_ = false;
  }
#endif
}

bool NativeWindowViews::IsFullscreen() const {
  return widget()->IsFullscreen();
}

void NativeWindowViews::SetBounds(const gfx::Rect& bounds, bool animate) {
#if BUILDFLAG(IS_WIN)
  if (is_moving_ || is_resizing_) {
    pending_bounds_change_ = bounds;
  }
#endif

#if BUILDFLAG(IS_WIN) || BUILDFLAG(IS_LINUX)
  // On Linux and Windows the minimum and maximum size should be updated with
  // window size when window is not resizable.
  if (!resizable_) {
    SetMaximumSize(bounds.size());
    SetMinimumSize(bounds.size());
  }
#endif

  widget()->SetBounds(bounds);
}

gfx::Rect NativeWindowViews::GetBounds() const {
#if BUILDFLAG(IS_WIN)
  if (IsMinimized())
    return widget()->GetRestoredBounds();
#endif

  return widget()->GetWindowBoundsInScreen();
}

gfx::Rect NativeWindowViews::GetContentBounds() const {
  return content_view() ? content_view()->GetBoundsInScreen() : gfx::Rect();
}

gfx::Size NativeWindowViews::GetContentSize() const {
#if BUILDFLAG(IS_WIN)
  if (IsMinimized())
    return NativeWindow::GetContentSize();
#endif

  return content_view() ? content_view()->size() : gfx::Size();
}

gfx::Rect NativeWindowViews::GetNormalBounds() const {
#if BUILDFLAG(IS_WIN)
  if (IsMaximized() && transparent())
    return restore_bounds_;
#endif
  return widget()->GetRestoredBounds();
}

void NativeWindowViews::SetContentSizeConstraints(
    const extensions::SizeConstraints& size_constraints) {
  NativeWindow::SetContentSizeConstraints(size_constraints);
#if BUILDFLAG(IS_WIN)
  // Changing size constraints would force adding the WS_THICKFRAME style, so
  // do nothing if thickFrame is false.
  if (!thick_frame_)
    return;
#endif
  // widget_delegate() is only available after Init() is called, we make use of
  // this to determine whether native widget has initialized.
  if (widget() && widget()->widget_delegate())
    widget()->OnSizeConstraintsChanged();
  if (resizable_)
    old_size_constraints_ = size_constraints;
}

#if BUILDFLAG(IS_WIN)
// This override does almost the same with its parent, except that it uses
// the WindowSizeToContentSizeBuggy method to convert window size to content
// size. See the comment of the method for the reason behind this.
extensions::SizeConstraints NativeWindowViews::GetContentSizeConstraints()
    const {
  if (content_size_constraints_)
    return *content_size_constraints_;
  if (!size_constraints_)
    return extensions::SizeConstraints();
  extensions::SizeConstraints constraints;
  if (size_constraints_->HasMaximumSize()) {
    constraints.set_maximum_size(WindowSizeToContentSizeBuggy(
        GetAcceleratedWidget(), size_constraints_->GetMaximumSize()));
  }
  if (size_constraints_->HasMinimumSize()) {
    constraints.set_minimum_size(WindowSizeToContentSizeBuggy(
        GetAcceleratedWidget(), size_constraints_->GetMinimumSize()));
  }
  return constraints;
}
#endif

void NativeWindowViews::SetResizable(bool resizable) {
  if (resizable != resizable_) {
    // On Linux there is no "resizable" property of a window, we have to set
    // both the minimum and maximum size to the window size to achieve it.
    if (resizable) {
      SetContentSizeConstraints(old_size_constraints_);
      SetMaximizable(maximizable_);
    } else {
      old_size_constraints_ = GetContentSizeConstraints();
      resizable_ = false;
      gfx::Size content_size = GetContentSize();
      SetContentSizeConstraints(
          extensions::SizeConstraints(content_size, content_size));
    }
  }

  resizable_ = resizable;
  SetCanResize(resizable_);

#if BUILDFLAG(IS_WIN)
  UpdateThickFrame();
#endif
}

bool NativeWindowViews::MoveAbove(const std::string& sourceId) {
  const content::DesktopMediaID id = content::DesktopMediaID::Parse(sourceId);
  if (id.type != content::DesktopMediaID::TYPE_WINDOW)
    return false;

#if BUILDFLAG(IS_WIN)
  const HWND otherWindow = reinterpret_cast<HWND>(id.id);
  if (!::IsWindow(otherWindow))
    return false;

  ::SetWindowPos(GetAcceleratedWidget(), GetWindow(otherWindow, GW_HWNDPREV), 0,
                 0, 0, 0,
                 SWP_NOACTIVATE | SWP_NOMOVE | SWP_NOSIZE | SWP_SHOWWINDOW);
#else
  if (IsX11()) {
    if (!IsWindowValid(static_cast<x11::Window>(id.id)))
      return false;

    electron::MoveWindowAbove(static_cast<x11::Window>(GetAcceleratedWidget()),
                              static_cast<x11::Window>(id.id));
  }
#endif

  return true;
}

void NativeWindowViews::MoveTop() {
// TODO(julien.isorce): fix chromium in order to use existing
// widget()->StackAtTop().
#if BUILDFLAG(IS_WIN)
  gfx::Point pos = GetPosition();
  gfx::Size size = GetSize();
  ::SetWindowPos(GetAcceleratedWidget(), HWND_TOP, pos.x(), pos.y(),
                 size.width(), size.height(),
                 SWP_NOACTIVATE | SWP_NOMOVE | SWP_NOSIZE | SWP_SHOWWINDOW);
#else
  if (IsX11())
    electron::MoveWindowToForeground(
        static_cast<x11::Window>(GetAcceleratedWidget()));
#endif
}

bool NativeWindowViews::IsResizable() const {
#if BUILDFLAG(IS_WIN)
  if (has_frame())
    return ::GetWindowLong(GetAcceleratedWidget(), GWL_STYLE) & WS_THICKFRAME;
#endif
  return resizable_;
}

void NativeWindowViews::SetAspectRatio(double aspect_ratio,
                                       const gfx::Size& extra_size) {
  NativeWindow::SetAspectRatio(aspect_ratio, extra_size);
  gfx::SizeF aspect(aspect_ratio, 1.0);
  // Scale up because SetAspectRatio() truncates aspect value to int
  aspect.Scale(100);

  widget()->SetAspectRatio(aspect);
}

void NativeWindowViews::SetMovable(bool movable) {
  movable_ = movable;
}

bool NativeWindowViews::IsMovable() const {
#if BUILDFLAG(IS_WIN)
  return movable_;
#else
  return true;  // Not implemented on Linux.
#endif
}

void NativeWindowViews::SetMinimizable(bool minimizable) {
#if BUILDFLAG(IS_WIN)
  FlipWindowStyle(GetAcceleratedWidget(), minimizable, WS_MINIMIZEBOX);
  if (IsWindowControlsOverlayEnabled()) {
    auto* frame_view =
        static_cast<WinFrameView*>(widget()->non_client_view()->frame_view());
    frame_view->caption_button_container()->UpdateButtons();
  }
#endif
  minimizable_ = minimizable;
}

bool NativeWindowViews::IsMinimizable() const {
#if BUILDFLAG(IS_WIN)
  return ::GetWindowLong(GetAcceleratedWidget(), GWL_STYLE) & WS_MINIMIZEBOX;
#else
  return true;  // Not implemented on Linux.
#endif
}

void NativeWindowViews::SetMaximizable(bool maximizable) {
#if BUILDFLAG(IS_WIN)
  FlipWindowStyle(GetAcceleratedWidget(), maximizable, WS_MAXIMIZEBOX);
  if (IsWindowControlsOverlayEnabled()) {
    auto* frame_view =
        static_cast<WinFrameView*>(widget()->non_client_view()->frame_view());
    frame_view->caption_button_container()->UpdateButtons();
  }
#endif
  maximizable_ = maximizable;
}

bool NativeWindowViews::IsMaximizable() const {
#if BUILDFLAG(IS_WIN)
  return ::GetWindowLong(GetAcceleratedWidget(), GWL_STYLE) & WS_MAXIMIZEBOX;
#else
  return true;  // Not implemented on Linux.
#endif
}

void NativeWindowViews::SetExcludedFromShownWindowsMenu(bool excluded) {}

bool NativeWindowViews::IsExcludedFromShownWindowsMenu() const {
  // return false on unsupported platforms
  return false;
}

void NativeWindowViews::SetFullScreenable(bool fullscreenable) {
  fullscreenable_ = fullscreenable;
}

bool NativeWindowViews::IsFullScreenable() const {
  return fullscreenable_;
}

void NativeWindowViews::SetClosable(bool closable) {
#if BUILDFLAG(IS_WIN)
  HMENU menu = GetSystemMenu(GetAcceleratedWidget(), false);
  if (closable) {
    EnableMenuItem(menu, SC_CLOSE, MF_BYCOMMAND | MF_ENABLED);
  } else {
    EnableMenuItem(menu, SC_CLOSE, MF_BYCOMMAND | MF_DISABLED | MF_GRAYED);
  }
  if (IsWindowControlsOverlayEnabled()) {
    auto* frame_view =
        static_cast<WinFrameView*>(widget()->non_client_view()->frame_view());
    frame_view->caption_button_container()->UpdateButtons();
  }
#endif
}

bool NativeWindowViews::IsClosable() const {
#if BUILDFLAG(IS_WIN)
  HMENU menu = GetSystemMenu(GetAcceleratedWidget(), false);
  MENUITEMINFO info;
  memset(&info, 0, sizeof(info));
  info.cbSize = sizeof(info);
  info.fMask = MIIM_STATE;
  if (!GetMenuItemInfo(menu, SC_CLOSE, false, &info)) {
    return false;
  }
  return !(info.fState & MFS_DISABLED);
#elif BUILDFLAG(IS_LINUX)
  return true;
#endif
}

void NativeWindowViews::SetAlwaysOnTop(ui::ZOrderLevel z_order,
                                       const std::string& level,
                                       int relativeLevel) {
  bool level_changed = z_order != widget()->GetZOrderLevel();
  widget()->SetZOrderLevel(z_order);

#if BUILDFLAG(IS_WIN)
  // Reset the placement flag.
  behind_task_bar_ = false;
  if (z_order != ui::ZOrderLevel::kNormal) {
    // On macOS the window is placed behind the Dock for the following levels.
    // Re-use the same names on Windows to make it easier for the user.
    static const std::vector<std::string> levels = {
        "floating", "torn-off-menu", "modal-panel", "main-menu", "status"};
    behind_task_bar_ = base::Contains(levels, level);
  }
#endif
  MoveBehindTaskBarIfNeeded();

  // This must be notified at the very end or IsAlwaysOnTop
  // will not yet have been updated to reflect the new status
  if (level_changed)
    NativeWindow::NotifyWindowAlwaysOnTopChanged();
}

ui::ZOrderLevel NativeWindowViews::GetZOrderLevel() const {
  return widget()->GetZOrderLevel();
}

void NativeWindowViews::Center() {
  widget()->CenterWindow(GetSize());
}

void NativeWindowViews::Invalidate() {
  widget()->SchedulePaintInRect(gfx::Rect(GetBounds().size()));
}

void NativeWindowViews::SetTitle(const std::string& title) {
  title_ = title;
  widget()->UpdateWindowTitle();
}

std::string NativeWindowViews::GetTitle() const {
  return title_;
}

void NativeWindowViews::FlashFrame(bool flash) {
#if BUILDFLAG(IS_WIN)
  // The Chromium's implementation has a bug stopping flash.
  if (!flash) {
    FLASHWINFO fwi;
    fwi.cbSize = sizeof(fwi);
    fwi.hwnd = GetAcceleratedWidget();
    fwi.dwFlags = FLASHW_STOP;
    fwi.uCount = 0;
    FlashWindowEx(&fwi);
    return;
  }
#endif
  widget()->FlashFrame(flash);
}

void NativeWindowViews::SetSkipTaskbar(bool skip) {
#if BUILDFLAG(IS_WIN)
  Microsoft::WRL::ComPtr<ITaskbarList> taskbar;
  if (FAILED(::CoCreateInstance(CLSID_TaskbarList, nullptr,
                                CLSCTX_INPROC_SERVER,
                                IID_PPV_ARGS(&taskbar))) ||
      FAILED(taskbar->HrInit()))
    return;
  if (skip) {
    taskbar->DeleteTab(GetAcceleratedWidget());
  } else {
    taskbar->AddTab(GetAcceleratedWidget());
    taskbar_host_.RestoreThumbarButtons(GetAcceleratedWidget());
  }
#endif
}

void NativeWindowViews::SetSimpleFullScreen(bool simple_fullscreen) {
  SetFullScreen(simple_fullscreen);
}

bool NativeWindowViews::IsSimpleFullScreen() const {
  return IsFullscreen();
}

void NativeWindowViews::SetKiosk(bool kiosk) {
  SetFullScreen(kiosk);
}

bool NativeWindowViews::IsKiosk() const {
  return IsFullscreen();
}

bool NativeWindowViews::IsTabletMode() const {
#if BUILDFLAG(IS_WIN)
  return base::win::IsWindows10OrGreaterTabletMode(GetAcceleratedWidget());
#else
  return false;
#endif
}

SkColor NativeWindowViews::GetBackgroundColor() const {
  auto* background = root_view_.background();
  if (!background)
    return SK_ColorTRANSPARENT;
  return background->get_color();
}

void NativeWindowViews::SetBackgroundColor(SkColor background_color) {
  // web views' background color.
  root_view_.SetBackground(views::CreateSolidBackground(background_color));

#if BUILDFLAG(IS_WIN)
  // Set the background color of native window.
  HBRUSH brush = CreateSolidBrush(skia::SkColorToCOLORREF(background_color));
  ULONG_PTR previous_brush =
      SetClassLongPtr(GetAcceleratedWidget(), GCLP_HBRBACKGROUND,
                      reinterpret_cast<LONG_PTR>(brush));
  if (previous_brush)
    DeleteObject((HBRUSH)previous_brush);
  InvalidateRect(GetAcceleratedWidget(), nullptr, 1);
#endif
}

void NativeWindowViews::SetHasShadow(bool has_shadow) {
  wm::SetShadowElevation(GetNativeWindow(),
                         has_shadow ? wm::kShadowElevationInactiveWindow
                                    : wm::kShadowElevationNone);
}

bool NativeWindowViews::HasShadow() const {
  return GetNativeWindow()->GetProperty(wm::kShadowElevationKey) !=
         wm::kShadowElevationNone;
}

void NativeWindowViews::SetOpacity(const double opacity) {
#if BUILDFLAG(IS_WIN)
  const double boundedOpacity = std::clamp(opacity, 0.0, 1.0);
  HWND hwnd = GetAcceleratedWidget();
  if (!layered_) {
    LONG ex_style = ::GetWindowLong(hwnd, GWL_EXSTYLE);
    ex_style |= WS_EX_LAYERED;
    ::SetWindowLong(hwnd, GWL_EXSTYLE, ex_style);
    layered_ = true;
  }
  ::SetLayeredWindowAttributes(hwnd, 0, boundedOpacity * 255, LWA_ALPHA);
  opacity_ = boundedOpacity;
#else
  opacity_ = 1.0;  // setOpacity unsupported on Linux
#endif
}

double NativeWindowViews::GetOpacity() const {
  return opacity_;
}

void NativeWindowViews::SetIgnoreMouseEvents(bool ignore, bool forward) {
#if BUILDFLAG(IS_WIN)
  LONG ex_style = ::GetWindowLong(GetAcceleratedWidget(), GWL_EXSTYLE);
  if (ignore)
    ex_style |= (WS_EX_TRANSPARENT | WS_EX_LAYERED);
  else
    ex_style &= ~(WS_EX_TRANSPARENT | WS_EX_LAYERED);
  if (layered_)
    ex_style |= WS_EX_LAYERED;
  ::SetWindowLong(GetAcceleratedWidget(), GWL_EXSTYLE, ex_style);

  // Forwarding is always disabled when not ignoring mouse messages.
  if (!ignore) {
    SetForwardMouseMessages(false);
  } else {
    SetForwardMouseMessages(forward);
  }
#else
  if (IsX11()) {
    auto* connection = x11::Connection::Get();
    if (ignore) {
      x11::Rectangle r{0, 0, 1, 1};
      connection->shape().Rectangles({
          .operation = x11::Shape::So::Set,
          .destination_kind = x11::Shape::Sk::Input,
          .ordering = x11::ClipOrdering::YXBanded,
          .destination_window =
              static_cast<x11::Window>(GetAcceleratedWidget()),
          .rectangles = {r},
      });
    } else {
      connection->shape().Mask({
          .operation = x11::Shape::So::Set,
          .destination_kind = x11::Shape::Sk::Input,
          .destination_window =
              static_cast<x11::Window>(GetAcceleratedWidget()),
          .source_bitmap = x11::Pixmap::None,
      });
    }
  }
#endif
}

void NativeWindowViews::SetContentProtection(bool enable) {
#if BUILDFLAG(IS_WIN)
  HWND hwnd = GetAcceleratedWidget();
  DWORD affinity = enable ? WDA_EXCLUDEFROMCAPTURE : WDA_NONE;
  ::SetWindowDisplayAffinity(hwnd, affinity);
  if (!layered_) {
    // Workaround to prevent black window on screen capture after hiding and
    // showing the BrowserWindow.
    LONG ex_style = ::GetWindowLong(hwnd, GWL_EXSTYLE);
    ex_style |= WS_EX_LAYERED;
    ::SetWindowLong(hwnd, GWL_EXSTYLE, ex_style);
    layered_ = true;
  }
#endif
}

void NativeWindowViews::SetFocusable(bool focusable) {
  widget()->widget_delegate()->SetCanActivate(focusable);
#if BUILDFLAG(IS_WIN)
  LONG ex_style = ::GetWindowLong(GetAcceleratedWidget(), GWL_EXSTYLE);
  if (focusable)
    ex_style &= ~WS_EX_NOACTIVATE;
  else
    ex_style |= WS_EX_NOACTIVATE;
  ::SetWindowLong(GetAcceleratedWidget(), GWL_EXSTYLE, ex_style);
  SetSkipTaskbar(!focusable);
  Focus(false);
#endif
}

bool NativeWindowViews::IsFocusable() const {
  bool can_activate = widget()->widget_delegate()->CanActivate();
#if BUILDFLAG(IS_WIN)
  LONG ex_style = ::GetWindowLong(GetAcceleratedWidget(), GWL_EXSTYLE);
  bool no_activate = ex_style & WS_EX_NOACTIVATE;
  return !no_activate && can_activate;
#else
  return can_activate;
#endif
}

void NativeWindowViews::SetMenu(ElectronMenuModel* menu_model) {
#if BUILDFLAG(IS_LINUX)
  // Remove global menu bar.
  if (global_menu_bar_ && menu_model == nullptr) {
    global_menu_bar_.reset();
    root_view_.UnregisterAcceleratorsWithFocusManager();
    return;
  }

  // Use global application menu bar when possible.
  bool can_use_global_menus = ui::OzonePlatform::GetInstance()
                                  ->GetPlatformProperties()
                                  .supports_global_application_menus;
  if (can_use_global_menus && ShouldUseGlobalMenuBar()) {
    if (!global_menu_bar_)
      global_menu_bar_ = std::make_unique<GlobalMenuBarX11>(this);
    if (global_menu_bar_->IsServerStarted()) {
      root_view_.RegisterAcceleratorsWithFocusManager(menu_model);
      global_menu_bar_->SetMenu(menu_model);
      return;
    }
  }
#endif

  // Should reset content size when setting menu.
  gfx::Size content_size = GetContentSize();
  bool should_reset_size = use_content_size_ && has_frame() &&
                           !IsMenuBarAutoHide() &&
                           ((!!menu_model) != root_view_.HasMenu());

  root_view_.SetMenu(menu_model);

  if (should_reset_size) {
    // Enlarge the size constraints for the menu.
    int menu_bar_height = root_view_.GetMenuBarHeight();
    extensions::SizeConstraints constraints = GetContentSizeConstraints();
    if (constraints.HasMinimumSize()) {
      gfx::Size min_size = constraints.GetMinimumSize();
      min_size.set_height(min_size.height() + menu_bar_height);
      constraints.set_minimum_size(min_size);
    }
    if (constraints.HasMaximumSize()) {
      gfx::Size max_size = constraints.GetMaximumSize();
      max_size.set_height(max_size.height() + menu_bar_height);
      constraints.set_maximum_size(max_size);
    }
    SetContentSizeConstraints(constraints);

    // Resize the window to make sure content size is not changed.
    SetContentSize(content_size);
  }
}

void NativeWindowViews::SetParentWindow(NativeWindow* parent) {
  NativeWindow::SetParentWindow(parent);

#if BUILDFLAG(IS_LINUX)
  if (IsX11()) {
    auto* connection = x11::Connection::Get();
    connection->SetProperty(
        static_cast<x11::Window>(GetAcceleratedWidget()),
        x11::Atom::WM_TRANSIENT_FOR, x11::Atom::WINDOW,
        parent ? static_cast<x11::Window>(parent->GetAcceleratedWidget())
               : ui::GetX11RootWindow());
  }
#elif BUILDFLAG(IS_WIN)
  // To set parentship between windows into Windows is better to play with the
  //  owner instead of the parent, as Windows natively seems to do if a parent
  //  is specified at window creation time.
  // For do this we must NOT use the ::SetParent function, instead we must use
  //  the ::GetWindowLongPtr or ::SetWindowLongPtr functions with "nIndex" set
  //  to "GWLP_HWNDPARENT" which actually means the window owner.
  HWND hwndParent = parent ? parent->GetAcceleratedWidget() : nullptr;
  if (hwndParent ==
      (HWND)::GetWindowLongPtr(GetAcceleratedWidget(), GWLP_HWNDPARENT))
    return;
  ::SetWindowLongPtr(GetAcceleratedWidget(), GWLP_HWNDPARENT,
                     (LONG_PTR)hwndParent);
  // Ensures the visibility
  if (IsVisible()) {
    WINDOWPLACEMENT wp;
    wp.length = sizeof(WINDOWPLACEMENT);
    ::GetWindowPlacement(GetAcceleratedWidget(), &wp);
    ::ShowWindow(GetAcceleratedWidget(), SW_HIDE);
    ::ShowWindow(GetAcceleratedWidget(), wp.showCmd);
    ::BringWindowToTop(GetAcceleratedWidget());
  }
#endif
}

gfx::NativeView NativeWindowViews::GetNativeView() const {
  return widget()->GetNativeView();
}

gfx::NativeWindow NativeWindowViews::GetNativeWindow() const {
  return widget()->GetNativeWindow();
}

void NativeWindowViews::SetProgressBar(double progress,
                                       NativeWindow::ProgressState state) {
#if BUILDFLAG(IS_WIN)
  taskbar_host_.SetProgressBar(GetAcceleratedWidget(), progress, state);
#elif BUILDFLAG(IS_LINUX)
  if (unity::IsRunning()) {
    unity::SetProgressFraction(progress);
  }
#endif
}

void NativeWindowViews::SetOverlayIcon(const gfx::Image& overlay,
                                       const std::string& description) {
#if BUILDFLAG(IS_WIN)
  SkBitmap overlay_bitmap = overlay.AsBitmap();
  taskbar_host_.SetOverlayIcon(GetAcceleratedWidget(), overlay_bitmap,
                               description);
#endif
}

void NativeWindowViews::SetAutoHideMenuBar(bool auto_hide) {
  root_view_.SetAutoHideMenuBar(auto_hide);
}

bool NativeWindowViews::IsMenuBarAutoHide() const {
  return root_view_.is_menu_bar_auto_hide();
}

void NativeWindowViews::SetMenuBarVisibility(bool visible) {
  root_view_.SetMenuBarVisibility(visible);
}

bool NativeWindowViews::IsMenuBarVisible() const {
  return root_view_.is_menu_bar_visible();
}

void NativeWindowViews::SetBackgroundMaterial(const std::string& material) {
  NativeWindow::SetBackgroundMaterial(material);

#if BUILDFLAG(IS_WIN)
  // DWMWA_USE_HOSTBACKDROPBRUSH is only supported on Windows 11 22H2 and up.
  if (base::win::GetVersion() < base::win::Version::WIN11_22H2)
    return;

  DWM_SYSTEMBACKDROP_TYPE backdrop_type = GetBackdropFromString(material);
  HRESULT result =
      DwmSetWindowAttribute(GetAcceleratedWidget(), DWMWA_SYSTEMBACKDROP_TYPE,
                            &backdrop_type, sizeof(backdrop_type));
  if (FAILED(result))
    LOG(WARNING) << "Failed to set background material to " << material;

  // For frameless windows with a background material set, we also need to
  // remove the caption color so it doesn't render a caption bar (since the
  // window is frameless)
  COLORREF caption_color = DWMWA_COLOR_DEFAULT;
  if (backdrop_type != DWMSBT_NONE && backdrop_type != DWMSBT_AUTO &&
      !has_frame()) {
    caption_color = DWMWA_COLOR_NONE;
  }
  result = DwmSetWindowAttribute(GetAcceleratedWidget(), DWMWA_CAPTION_COLOR,
                                 &caption_color, sizeof(caption_color));

  if (FAILED(result))
    LOG(WARNING) << "Failed to set caption color to transparent";
#endif
}

void NativeWindowViews::SetVisibleOnAllWorkspaces(
    bool visible,
    bool visibleOnFullScreen,
    bool skipTransformProcessType) {
  widget()->SetVisibleOnAllWorkspaces(visible);
}

bool NativeWindowViews::IsVisibleOnAllWorkspaces() const {
#if BUILDFLAG(IS_LINUX)
  if (IsX11()) {
    // Use the presence/absence of _NET_WM_STATE_STICKY in _NET_WM_STATE to
    // determine whether the current window is visible on all workspaces.
    x11::Atom sticky_atom = x11::GetAtom("_NET_WM_STATE_STICKY");
    std::vector<x11::Atom> wm_states;
    auto* connection = x11::Connection::Get();
    connection->GetArrayProperty(
        static_cast<x11::Window>(GetAcceleratedWidget()),
        x11::GetAtom("_NET_WM_STATE"), &wm_states);
    return base::Contains(wm_states, sticky_atom);
  }
#endif
  return false;
}

content::DesktopMediaID NativeWindowViews::GetDesktopMediaID() const {
  const gfx::AcceleratedWidget accelerated_widget = GetAcceleratedWidget();
  content::DesktopMediaID::Id window_handle = content::DesktopMediaID::kNullId;
  content::DesktopMediaID::Id aura_id = content::DesktopMediaID::kNullId;
#if BUILDFLAG(IS_WIN)
  window_handle =
      reinterpret_cast<content::DesktopMediaID::Id>(accelerated_widget);
#elif BUILDFLAG(IS_LINUX)
  window_handle = static_cast<uint32_t>(accelerated_widget);
#endif
  aura::WindowTreeHost* const host =
      aura::WindowTreeHost::GetForAcceleratedWidget(accelerated_widget);
  aura::Window* const aura_window = host ? host->window() : nullptr;
  if (aura_window) {
    aura_id = content::DesktopMediaID::RegisterNativeWindow(
                  content::DesktopMediaID::TYPE_WINDOW, aura_window)
                  .window_id;
  }

  // No constructor to pass the aura_id. Make sure to not use the other
  // constructor that has a third parameter, it is for yet another purpose.
  content::DesktopMediaID result = content::DesktopMediaID(
      content::DesktopMediaID::TYPE_WINDOW, window_handle);

  // Confusing but this is how content::DesktopMediaID is designed. The id
  // property is the window handle whereas the window_id property is an id
  // given by a map containing all aura instances.
  result.window_id = aura_id;
  return result;
}

gfx::AcceleratedWidget NativeWindowViews::GetAcceleratedWidget() const {
  if (GetNativeWindow() && GetNativeWindow()->GetHost())
    return GetNativeWindow()->GetHost()->GetAcceleratedWidget();
  else
    return gfx::kNullAcceleratedWidget;
}

NativeWindowHandle NativeWindowViews::GetNativeWindowHandle() const {
  return GetAcceleratedWidget();
}

gfx::Rect NativeWindowViews::ContentBoundsToWindowBounds(
    const gfx::Rect& bounds) const {
  if (!has_frame())
    return bounds;

  gfx::Rect window_bounds(bounds);
#if BUILDFLAG(IS_WIN)
  if (widget()->non_client_view()) {
    HWND hwnd = GetAcceleratedWidget();
    gfx::Rect dpi_bounds = DIPToScreenRect(hwnd, bounds);
    window_bounds = ScreenToDIPRect(
        hwnd, widget()->non_client_view()->GetWindowBoundsForClientBounds(
                  dpi_bounds));
  }
#endif

  if (root_view_.HasMenu() && root_view_.is_menu_bar_visible()) {
    int menu_bar_height = root_view_.GetMenuBarHeight();
    window_bounds.set_y(window_bounds.y() - menu_bar_height);
    window_bounds.set_height(window_bounds.height() + menu_bar_height);
  }
  return window_bounds;
}

gfx::Rect NativeWindowViews::WindowBoundsToContentBounds(
    const gfx::Rect& bounds) const {
  if (!has_frame())
    return bounds;

  gfx::Rect content_bounds(bounds);
#if BUILDFLAG(IS_WIN)
  HWND hwnd = GetAcceleratedWidget();
  content_bounds.set_size(DIPToScreenRect(hwnd, content_bounds).size());
  RECT rect;
  SetRectEmpty(&rect);
  DWORD style = ::GetWindowLong(hwnd, GWL_STYLE);
  DWORD ex_style = ::GetWindowLong(hwnd, GWL_EXSTYLE);
  AdjustWindowRectEx(&rect, style, FALSE, ex_style);
  content_bounds.set_width(content_bounds.width() - (rect.right - rect.left));
  content_bounds.set_height(content_bounds.height() - (rect.bottom - rect.top));
  content_bounds.set_size(ScreenToDIPRect(hwnd, content_bounds).size());
#endif

  if (root_view_.HasMenu() && root_view_.is_menu_bar_visible()) {
    int menu_bar_height = root_view_.GetMenuBarHeight();
    content_bounds.set_y(content_bounds.y() + menu_bar_height);
    content_bounds.set_height(content_bounds.height() - menu_bar_height);
  }
  return content_bounds;
}

#if BUILDFLAG(IS_WIN)
void NativeWindowViews::SetIcon(HICON window_icon, HICON app_icon) {
  // We are responsible for storing the images.
  window_icon_ = base::win::ScopedHICON(CopyIcon(window_icon));
  app_icon_ = base::win::ScopedHICON(CopyIcon(app_icon));

  HWND hwnd = GetAcceleratedWidget();
  SendMessage(hwnd, WM_SETICON, ICON_SMALL,
              reinterpret_cast<LPARAM>(window_icon_.get()));
  SendMessage(hwnd, WM_SETICON, ICON_BIG,
              reinterpret_cast<LPARAM>(app_icon_.get()));
}
#elif BUILDFLAG(IS_LINUX)
void NativeWindowViews::SetIcon(const gfx::ImageSkia& icon) {
  auto* tree_host = views::DesktopWindowTreeHostLinux::GetHostForWidget(
      GetAcceleratedWidget());
  tree_host->SetWindowIcons(icon, {});
}
#endif

#if BUILDFLAG(IS_WIN)
void NativeWindowViews::UpdateThickFrame() {
  if (!thick_frame_)
    return;

  if (IsMaximized() && !transparent()) {
    // For maximized window add thick frame always, otherwise it will be removed
    // in HWNDMessageHandler::SizeConstraintsChanged() which will result in
    // maximized window bounds change.
    FlipWindowStyle(GetAcceleratedWidget(), true, WS_THICKFRAME);
  } else if (has_frame()) {
    FlipWindowStyle(GetAcceleratedWidget(), resizable_, WS_THICKFRAME);
  }
}
#endif

void NativeWindowViews::OnWidgetActivationChanged(views::Widget* changed_widget,
                                                  bool active) {
  if (changed_widget != widget())
    return;

  if (active) {
    MoveBehindTaskBarIfNeeded();
    NativeWindow::NotifyWindowFocus();
  } else {
    NativeWindow::NotifyWindowBlur();
  }

  // Hide menu bar when window is blurred.
  if (!active && IsMenuBarAutoHide() && IsMenuBarVisible())
    SetMenuBarVisibility(false);

  root_view_.ResetAltState();
}

void NativeWindowViews::OnWidgetBoundsChanged(views::Widget* changed_widget,
                                              const gfx::Rect& bounds) {
  if (changed_widget != widget())
    return;

  // Note: We intentionally use `GetBounds()` instead of `bounds` to properly
  // handle minimized windows on Windows.
  const auto new_bounds = GetBounds();
  if (widget_size_ != new_bounds.size()) {
    NotifyWindowResize();
    widget_size_ = new_bounds.size();
  }
}

void NativeWindowViews::OnWidgetDestroying(views::Widget* widget) {
  aura::Window* window = GetNativeWindow();
  if (window)
    window->RemovePreTargetHandler(this);
}

void NativeWindowViews::OnWidgetDestroyed(views::Widget* changed_widget) {
  widget_destroyed_ = true;
}

views::View* NativeWindowViews::GetInitiallyFocusedView() {
  return focused_view_;
}

bool NativeWindowViews::CanMaximize() const {
  return resizable_ && maximizable_;
}

bool NativeWindowViews::CanMinimize() const {
#if BUILDFLAG(IS_WIN)
  return minimizable_;
#elif BUILDFLAG(IS_LINUX)
  return true;
#endif
}

std::u16string NativeWindowViews::GetWindowTitle() const {
  return base::UTF8ToUTF16(title_);
}

views::View* NativeWindowViews::GetContentsView() {
  return root_view_.GetMainView();
}

bool NativeWindowViews::ShouldDescendIntoChildForEventHandling(
    gfx::NativeView child,
    const gfx::Point& location) {
  return NonClientHitTest(location) == HTNOWHERE;
}

views::ClientView* NativeWindowViews::CreateClientView(views::Widget* widget) {
  return new NativeWindowClientView{widget, &root_view_, this};
}

std::unique_ptr<views::NonClientFrameView>
NativeWindowViews::CreateNonClientFrameView(views::Widget* widget) {
#if BUILDFLAG(IS_WIN)
  auto frame_view = std::make_unique<WinFrameView>();
  frame_view->Init(this, widget);
  return frame_view;
#else
  if (has_frame() && !has_client_frame()) {
    return std::make_unique<NativeFrameView>(this, widget);
  } else {
    auto frame_view = has_frame() && has_client_frame()
                          ? std::make_unique<ClientFrameViewLinux>()
                          : std::make_unique<FramelessView>();
    frame_view->Init(this, widget);
    return frame_view;
  }
#endif
}

void NativeWindowViews::OnWidgetMove() {
  NotifyWindowMove();
}

void NativeWindowViews::HandleKeyboardEvent(
    content::WebContents*,
    const content::NativeWebKeyboardEvent& event) {
  if (widget_destroyed_)
    return;

#if BUILDFLAG(IS_LINUX)
  if (event.windows_key_code == ui::VKEY_BROWSER_BACK)
    NotifyWindowExecuteAppCommand(kBrowserBackward);
  else if (event.windows_key_code == ui::VKEY_BROWSER_FORWARD)
    NotifyWindowExecuteAppCommand(kBrowserForward);
#endif

  keyboard_event_handler_.HandleKeyboardEvent(event,
                                              root_view_.GetFocusManager());
  root_view_.HandleKeyEvent(event);
}

void NativeWindowViews::OnMouseEvent(ui::MouseEvent* event) {
  if (event->type() != ui::ET_MOUSE_PRESSED)
    return;

  // Alt+Click should not toggle menu bar.
  root_view_.ResetAltState();

#if BUILDFLAG(IS_LINUX)
  if (event->changed_button_flags() == ui::EF_BACK_MOUSE_BUTTON)
    NotifyWindowExecuteAppCommand(kBrowserBackward);
  else if (event->changed_button_flags() == ui::EF_FORWARD_MOUSE_BUTTON)
    NotifyWindowExecuteAppCommand(kBrowserForward);
#endif
}

ui::WindowShowState NativeWindowViews::GetRestoredState() {
  if (IsMaximized()) {
#if BUILDFLAG(IS_WIN)
    // Only restore Maximized state when window is NOT transparent style
    if (!transparent()) {
      return ui::SHOW_STATE_MAXIMIZED;
    }
#else
    return ui::SHOW_STATE_MAXIMIZED;
#endif
  }

  if (IsFullscreen())
    return ui::SHOW_STATE_FULLSCREEN;

  return ui::SHOW_STATE_NORMAL;
}

void NativeWindowViews::MoveBehindTaskBarIfNeeded() {
#if BUILDFLAG(IS_WIN)
  if (behind_task_bar_) {
    const HWND task_bar_hwnd = ::FindWindow(kUniqueTaskBarClassName, nullptr);
    ::SetWindowPos(GetAcceleratedWidget(), task_bar_hwnd, 0, 0, 0, 0,
                   SWP_NOMOVE | SWP_NOSIZE | SWP_NOACTIVATE);
  }
#endif
  // TODO(julien.isorce): Implement X11 case.
}

// static
NativeWindow* NativeWindow::Create(const gin_helper::Dictionary& options,
                                   NativeWindow* parent) {
  return new NativeWindowViews(options, parent);
}

}  // namespace electron<|MERGE_RESOLUTION|>--- conflicted
+++ resolved
@@ -473,13 +473,8 @@
   }
   set_content_view(view);
   focused_view_ = view;
-<<<<<<< HEAD
-  root_view_.GetMainView()->AddChildView(content_view());
-  root_view_.Layout();
-=======
   root_view_.AddChildView(content_view());
   root_view_.DeprecatedLayoutImmediately();
->>>>>>> 995f3dc1
 }
 
 void NativeWindowViews::Close() {
