--- conflicted
+++ resolved
@@ -171,8 +171,6 @@
   menu_bar_alt_pressed_ = false;
 }
 
-<<<<<<< HEAD
-=======
 void RootView::Layout(PassKey) {
   if (!window_->content_view())  // Not ready yet.
     return;
@@ -188,7 +186,6 @@
                 size().width(), size().height() - menu_bar_bounds.height()));
 }
 
->>>>>>> 995f3dc1
 gfx::Size RootView::GetMinimumSize() const {
   return window_->GetMinimumSize();
 }
